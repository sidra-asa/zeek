--- conflicted
+++ resolved
@@ -95,11 +95,7 @@
 	 *
 	 * @return False if an error occured.
 	 */
-<<<<<<< HEAD
 	bool Init(const WriterInfo& info, int num_fields, const threading::Field* const* fields);
-=======
-	bool Init(string path, int num_fields, const threading::Field* const* fields, string frontend_name);
->>>>>>> 34ead91f
 
 	/**
 	 * Writes one log entry.
