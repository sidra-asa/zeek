--- conflicted
+++ resolved
@@ -351,7 +351,6 @@
 	}
 	}
 
-<<<<<<< HEAD
 
 bool Val::WouldOverflow(const BroType* from_type, const BroType* to_type, const Val* val)
 	{
@@ -381,130 +380,6 @@
 	return false;
 	}
 
-MutableVal::~MutableVal()
-	{
-	for ( list<ID*>::iterator i = aliases.begin(); i != aliases.end(); ++i )
-		{
-		if ( global_scope() )
-			global_scope()->Remove((*i)->Name());
-		(*i)->ClearVal();	// just to make sure.
-		Unref((*i));
-		}
-
-	if ( id )
-		{
-		if ( global_scope() )
-			global_scope()->Remove(id->Name());
-		id->ClearVal(); // just to make sure.
-		Unref(id);
-		}
-	}
-
-bool MutableVal::AddProperties(Properties arg_props)
-	{
-	if ( (props | arg_props) == props )
-		// No change.
-		return false;
-
-	props |= arg_props;
-
-	if ( ! id )
-		Bind();
-
-	return true;
-	}
-
-
-bool MutableVal::RemoveProperties(Properties arg_props)
-	{
-	if ( (props & ~arg_props) == props )
-		// No change.
-		return false;
-
-	props &= ~arg_props;
-
-	return true;
-	}
-
-ID* MutableVal::Bind() const
-	{
-	static bool initialized = false;
-
-	assert(!id);
-
-	static unsigned int id_counter = 0;
-	static const int MAX_NAME_SIZE = 128;
-	static char name[MAX_NAME_SIZE];
-	static char* end_of_static_str = 0;
-
-	if ( ! initialized )
-		{
-		// Get local IP.
-		char host[MAXHOSTNAMELEN];
-		strcpy(host, "localhost");
-		gethostname(host, MAXHOSTNAMELEN);
-		host[MAXHOSTNAMELEN-1] = '\0';
-#if 0
-		// We ignore errors.
-		struct hostent* ent = gethostbyname(host);
-
-		uint32 ip;
-		if ( ent && ent->h_addr_list[0] )
-			ip = *(uint32*) ent->h_addr_list[0];
-		else
-			ip = htonl(0x7f000001);	// 127.0.0.1
-
-		safe_snprintf(name, MAX_NAME_SIZE, "#%s#%d#",
-			      IPAddr(IPv4, &ip, IPAddr::Network)->AsString().c_str(),
-			      getpid());
-#else
-		safe_snprintf(name, MAX_NAME_SIZE, "#%s#%d#", host, getpid());
-#endif
-
-		end_of_static_str = name + strlen(name);
-
-		initialized = true;
-		}
-
-	safe_snprintf(end_of_static_str, MAX_NAME_SIZE - (end_of_static_str - name),
-		      "%u", ++id_counter);
-	name[MAX_NAME_SIZE-1] = '\0';
-
-//	DBG_LOG(DBG_STATE, "new unique ID %s", name);
-
-	id = new ID(name, SCOPE_GLOBAL, true);
-	id->SetType(const_cast<MutableVal*>(this)->Type()->Ref());
-
-	global_scope()->Insert(name, id);
-
-	id->SetVal(const_cast<MutableVal*>(this), OP_NONE, true);
-
-	return id;
-	}
-
-void MutableVal::TransferUniqueID(MutableVal* mv)
-	{
-	const char* new_name = mv->UniqueID()->Name();
-
-	if ( ! id )
-		Bind();
-
-	DBG_LOG(DBG_STATE, "transfering ID (new %s, old/alias %s)", new_name, id->Name());
-
-	// Keep old name as alias.
-	aliases.push_back(id);
-
-	id = new ID(new_name, SCOPE_GLOBAL, true);
-	id->SetType(const_cast<MutableVal*>(this)->Type()->Ref());
-	global_scope()->Insert(new_name, id);
-	id->SetVal(const_cast<MutableVal*>(this), OP_NONE, true);
-
-	Unref(mv->id);
-	mv->id = 0;
-	}
-
-=======
->>>>>>> 32f30b5c
 IntervalVal::IntervalVal(double quantity, double units) :
 	Val(quantity * units, TYPE_INTERVAL)
 	{
@@ -2526,6 +2401,7 @@
 	// to do it similarly.
 	val.vector_val->insert(it, element);
 
+	Modified();
 	return true;
 	}
 
@@ -2539,6 +2415,7 @@
 	val.vector_val->erase(it);
 	Unref(val_at_index);
 
+	Modified();
 	return true;
 	}
 
