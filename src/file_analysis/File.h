--- conflicted
+++ resolved
@@ -230,11 +230,7 @@
 	 * field in #val.
 	 * @param data pointer to a chunk of file data.
 	 * @param len number of bytes in the data chunk.
-<<<<<<< HEAD
-	 * @return true if mime type available.
-=======
 	 * @return whether a mime type match was found.
->>>>>>> 37dd3312
 	 */
 	bool DetectMIME(const u_char* data, uint64 len);
 
