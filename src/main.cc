--- conflicted
+++ resolved
@@ -380,13 +380,10 @@
 	delete file_mgr;
 	// broker_mgr is deleted via iosource_mgr
 	delete iosource_mgr;
-<<<<<<< HEAD
 	delete log_mgr;
 	delete reporter;
 	delete plugin_mgr;
-=======
 	delete val_mgr;
->>>>>>> 29827651
 	delete port_mgr;
 
 	reporter = 0;
