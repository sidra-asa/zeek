--- conflicted
+++ resolved
@@ -2445,26 +2445,6 @@
 	return 0;
 	}
 
-<<<<<<< HEAD
-IndexExpr::IndexExpr(Expr* arg_op1, ListExpr* arg_op2, bool is_slice)
-: BinaryExpr(EXPR_INDEX, arg_op1, arg_op2)
-=======
-IMPLEMENT_SERIAL(AssignExpr, SER_ASSIGN_EXPR);
-
-bool AssignExpr::DoSerialize(SerialInfo* info) const
-	{
-	DO_SERIALIZE(SER_ASSIGN_EXPR, BinaryExpr);
-	SERIALIZE_OPTIONAL(val);
-	return SERIALIZE(is_init);
-	}
-
-bool AssignExpr::DoUnserialize(UnserialInfo* info)
-	{
-	DO_UNSERIALIZE(BinaryExpr);
-	UNSERIALIZE_OPTIONAL(val, Val::Unserialize(info));
-	return UNSERIALIZE(&is_init);
-	}
-
 IndexSliceAssignExpr::IndexSliceAssignExpr(Expr* op1, Expr* op2, int is_init)
 	: AssignExpr(op1, op2, is_init)
 	{
@@ -2489,23 +2469,8 @@
 	return 0;
 	}
 
-IMPLEMENT_SERIAL(IndexSliceAssignExpr, SER_INDEX_SLICE_ASSIGN_EXPR);
-
-bool IndexSliceAssignExpr::DoSerialize(SerialInfo* info) const
-	{
-	DO_SERIALIZE(SER_INDEX_SLICE_ASSIGN_EXPR, AssignExpr);
-	return true;
-	}
-
-bool IndexSliceAssignExpr::DoUnserialize(UnserialInfo* info)
-	{
-	DO_UNSERIALIZE(AssignExpr);
-	return true;
-	}
-
 IndexExpr::IndexExpr(Expr* arg_op1, ListExpr* arg_op2, bool arg_is_slice)
 : BinaryExpr(EXPR_INDEX, arg_op1, arg_op2), is_slice(arg_is_slice)
->>>>>>> 979f64f1
 	{
 	if ( IsError() )
 		return;
@@ -2895,24 +2860,6 @@
 	HANDLE_TC_EXPR_POST(tc);
 	}
 
-<<<<<<< HEAD
-=======
-
-IMPLEMENT_SERIAL(IndexExpr, SER_INDEX_EXPR);
-
-bool IndexExpr::DoSerialize(SerialInfo* info) const
-	{
-	DO_SERIALIZE(SER_INDEX_EXPR, BinaryExpr);
-	return SERIALIZE(is_slice);
-	}
-
-bool IndexExpr::DoUnserialize(UnserialInfo* info)
-	{
-	DO_UNSERIALIZE(BinaryExpr);
-	return UNSERIALIZE(&is_slice);
-	}
-
->>>>>>> 979f64f1
 FieldExpr::FieldExpr(Expr* arg_op, const char* arg_field_name)
 : UnaryExpr(EXPR_FIELD, arg_op)
 	{
