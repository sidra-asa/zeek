--- conflicted
+++ resolved
@@ -1034,10 +1034,7 @@
 void MIME_Mail::BeginEntity(MIME_Entity* /* entity */)
 	{
 	cur_entity_len = 0;
-<<<<<<< HEAD
-=======
-
->>>>>>> b9b691e3
+
 	if ( mime_begin_entity )
 		{
 		val_list* vl = new val_list;
@@ -1136,13 +1133,8 @@
 	// is_orig param not available, doesn't matter as long as it's consistent
 	file_mgr->DataIn(reinterpret_cast<const u_char*>(buf), len,
 	                 analyzer->GetTag(), analyzer->Conn(), false);
-<<<<<<< HEAD
+
 	cur_entity_len += len;
-
-=======
-
-	cur_entity_len += len;
->>>>>>> b9b691e3
 	buffer_start = (buf + len) - (char*)data_buffer->Bytes();
 	}
 
