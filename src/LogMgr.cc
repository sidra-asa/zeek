// See the file "COPYING" in the main distribution directory for copyright.

#include <algorithm>

#include "LogMgr.h"
#include "Event.h"
#include "EventHandler.h"
#include "NetVar.h"
#include "Net.h"

struct LogMgr::Filter {
	string name;
	EnumVal* id;
	Func* pred;
	Func* path_func;
	string path;
	Val* path_val;
	EnumVal* writer;
	bool local;
	bool remote;

	int num_fields;
	LogField** fields;

	// Vector indexed by field number. Each element is a list of record
	// indices defining a path leading to the value across potential
	// sub-records.
	vector<list<int> > indices;

	~Filter();
};

struct LogMgr::WriterInfo {
	EnumVal* type;
	double open_time;
	Timer* rotation_timer;
	LogEmissary *writer;
	};

struct LogMgr::Stream {
	EnumVal* id;
	bool enabled;
	string name;
	RecordType* columns;
	EventHandlerPtr event;
	list<Filter*> filters;

	typedef pair<int, string> WriterPathPair;

	typedef map<WriterPathPair, WriterInfo*> WriterMap;

	WriterMap writers;	// Writers indexed by id/path pair.
	
	~Stream();
	};

LogMgr::Filter::~Filter()
	{
	for ( int i = 0; i < num_fields; ++i )
		delete fields[i];

	free(fields);

	Unref(path_val);
	}

LogMgr::Stream::~Stream()
	{
	Unref(columns);

	for ( WriterMap::iterator i = writers.begin(); i != writers.end(); i++ )
		{
		WriterInfo* winfo = i->second;

		if ( ! winfo )
			continue;

		if ( winfo->rotation_timer )
			timer_mgr->Cancel(winfo->rotation_timer);

		Unref(winfo->type);
		delete winfo->writer;
		delete winfo;
		}

	for ( list<Filter*>::iterator f = filters.begin(); f != filters.end(); ++f )
		delete *f;
	}


LogMgr::LogMgr()
	{
	}

LogMgr::~LogMgr()
	{
	for ( vector<Stream *>::iterator s = streams.begin(); s != streams.end(); ++s )
		delete *s;
	}

LogMgr::Stream* LogMgr::FindStream(EnumVal* id)
	{
	unsigned int idx = id->AsEnum();

	if ( idx >= streams.size() || ! streams[idx] )
		return 0;

	return streams[idx];
	}

LogMgr::WriterInfo* LogMgr::FindWriter(LogWriter* writer)
	{
	for ( vector<Stream *>::iterator s = streams.begin(); s != streams.end(); ++s )
		{
		if ( ! *s )
			continue;

		for ( Stream::WriterMap::iterator i = (*s)->writers.begin(); i != (*s)->writers.end(); i++ )
			{
			WriterInfo* winfo = i->second;

			if ( winfo->writer == writer )
				return winfo;
			}
		}

	return 0;
	}

void LogMgr::RemoveDisabledWriters(Stream* stream)
	{
	/*
	list<Stream::WriterPathPair> disabled;

	for ( Stream::WriterMap::iterator j = stream->writers.begin(); j != stream->writers.end(); j++ )
		{
		if ( j->second && j->second->writer->Disabled() )
			{
			delete j->second;
			disabled.push_back(j->first);
			}
		}

	for ( list<Stream::WriterPathPair>::iterator j = disabled.begin(); j != disabled.end(); j++ )
		stream->writers.erase(*j);
	*/
	}

bool LogMgr::CreateStream(EnumVal* id, RecordVal* sval)
	{
	RecordType* rtype = sval->Type()->AsRecordType();

	if ( ! same_type(rtype, BifType::Record::Log::Stream, 0) )
		{
		reporter->Error("sval argument not of right type");
		return false;
		}

	RecordType* columns = sval->Lookup(rtype->FieldOffset("columns"))
		->AsType()->AsTypeType()->Type()->AsRecordType();

	bool log_attr_present = false;

	for ( int i = 0; i < columns->NumFields(); i++ )
		{
		if ( ! (columns->FieldDecl(i)->FindAttr(ATTR_LOG)) )
		    continue;

		if ( ! LogVal::IsCompatibleType(columns->FieldType(i)) )
			{
			reporter->Error("type of field '%s' is not support for logging output",
				 columns->FieldName(i));

			return false;
			}

		log_attr_present = true;
		}

	if ( ! log_attr_present )
		{
		reporter->Error("logged record type does not have any &log attributes");
		return false;
		}

	Val* event_val = sval->Lookup(rtype->FieldOffset("ev"));
	Func* event = event_val ? event_val->AsFunc() : 0;

	if ( event )
		{
		// Make sure the event is prototyped as expected.
		FuncType* etype = event->FType()->AsFuncType();

		if ( ! etype->IsEvent() )
			{
			reporter->Error("stream event is a function, not an event");
			return false;
			}

		const type_list* args = etype->ArgTypes()->Types();

		if ( args->length() != 1 )
			{
			reporter->Error("stream event must take a single argument");
			return false;
			}

		if ( ! same_type((*args)[0], columns) )
			{
			reporter->Error("stream event's argument type does not match column record type");
			return new Val(0, TYPE_BOOL);
			}
		}

	// Make sure the vector has an entries for all streams up to the one
	// given.

	unsigned int idx = id->AsEnum();

	while ( idx >= streams.size() )
		streams.push_back(0);

	if ( streams[idx] )
		// We already know this one, delete the previous definition.
		delete streams[idx];

	// Create new stream.
	streams[idx] = new Stream;
	streams[idx]->id = id->Ref()->AsEnumVal();
	streams[idx]->enabled = true;
	streams[idx]->name = id->Type()->AsEnumType()->Lookup(idx);
	streams[idx]->event = event ? event_registry->Lookup(event->GetID()->Name()) : 0;
	streams[idx]->columns = columns->Ref()->AsRecordType();

	DBG_LOG(DBG_LOGGING, "Created new logging stream '%s', raising event %s",
		streams[idx]->name.c_str(), event ? streams[idx]->event->Name() : "<none>");

	return true;
	}

bool LogMgr::EnableStream(EnumVal* id)
	{
	Stream* stream = FindStream(id);

	if ( ! stream )
		return false;

	if ( stream->enabled )
		return true;

	stream->enabled = true;

	DBG_LOG(DBG_LOGGING, "Reenabled logging stream '%s'", stream->name.c_str());
	return true;
	}

bool LogMgr::DisableStream(EnumVal* id)
	{
	Stream* stream = FindStream(id);

	if ( ! stream )
		return false;

	if ( ! stream->enabled )
		return true;

	stream->enabled = false;

	DBG_LOG(DBG_LOGGING, "Disabled logging stream '%s'", stream->name.c_str());
	return true;
	}

// Helper for recursive record field unrolling.
bool LogMgr::TraverseRecord(Stream* stream, Filter* filter, RecordType* rt,
			    TableVal* include, TableVal* exclude, string path, list<int> indices)
	{
	for ( int i = 0; i < rt->NumFields(); ++i )
		{
		BroType* t = rt->FieldType(i);

		// Ignore if &log not specified.
		if ( ! rt->FieldDecl(i)->FindAttr(ATTR_LOG) )
			continue;

		list<int> new_indices = indices;
		new_indices.push_back(i);

		// Build path name.
		string new_path;

		if ( ! path.size() )
			new_path = rt->FieldName(i);
		else
			new_path = path + "." + rt->FieldName(i);

		if ( t->InternalType() == TYPE_INTERNAL_OTHER )
			{
			if ( t->Tag() == TYPE_RECORD )
				{
				// Recurse.
				if ( ! TraverseRecord(stream, filter,
						      t->AsRecordType(),
						      include,
						      exclude,
						      new_path,
						      new_indices) )
					return false;

				continue;
				}

			else if ( t->Tag() == TYPE_TABLE &&
				  t->AsTableType()->IsSet() )
				{
				// That's ok, we handle it below.
				}

			else if ( t->Tag() == TYPE_VECTOR )
				{
				// That's ok, we handle it below.
				}

			else if ( t->Tag() == TYPE_FILE )
				{
				// That's ok, we handle it below.
				}

			else
				{
				reporter->Error("unsupported field type for log column");
				return false;
				}
			}

		// If include fields are specified, only include if explicitly listed.
		if ( include )
			{
			StringVal* new_path_val = new StringVal(new_path.c_str());
			bool result = include->Lookup(new_path_val);

			Unref(new_path_val);

			if ( ! result )
				continue;
			}

		// If exclude fields are specified, do not only include if listed.
		if ( exclude )
			{
			StringVal* new_path_val = new StringVal(new_path.c_str());
			bool result = exclude->Lookup(new_path_val);

			Unref(new_path_val);

			if ( result )
				continue;
			}

		// Alright, we want this field.

		filter->indices.push_back(new_indices);

		filter->fields = (LogField**)
			realloc(filter->fields,
				sizeof(LogField) * ++filter->num_fields);

		if ( ! filter->fields )
			{
			reporter->Error("out of memory in add_filter");
			return false;
			}

		LogField* field = new LogField();
		field->name = new_path;
		field->type = t->Tag();
		filter->fields[filter->num_fields - 1] = field;
		}

	return true;
	}

bool LogMgr::AddFilter(EnumVal* id, RecordVal* fval)
	{
	RecordType* rtype = fval->Type()->AsRecordType();

	if ( ! same_type(rtype, BifType::Record::Log::Filter, 0) )
		{
		reporter->Error("filter argument not of right type");
		return false;
		}

	Stream* stream = FindStream(id);
	if ( ! stream )
		return false;

	// Find the right writer type.
	int idx = rtype->FieldOffset("writer");
	EnumVal* writer = fval->LookupWithDefault(idx)->AsEnumVal();

	// Create a new Filter instance.

	Val* name = fval->LookupWithDefault(rtype->FieldOffset("name"));
	Val* pred = fval->LookupWithDefault(rtype->FieldOffset("pred"));
	Val* path_func = fval->LookupWithDefault(rtype->FieldOffset("path_func"));
	Val* log_local = fval->LookupWithDefault(rtype->FieldOffset("log_local"));
	Val* log_remote = fval->LookupWithDefault(rtype->FieldOffset("log_remote"));

	Filter* filter = new Filter;
	filter->name = name->AsString()->CheckString();
	filter->id = id->Ref()->AsEnumVal();
	filter->pred = pred ? pred->AsFunc() : 0;
	filter->path_func = path_func ? path_func->AsFunc() : 0;
	filter->writer = writer->Ref()->AsEnumVal();
	filter->local = log_local->AsBool();
	filter->remote = log_remote->AsBool();

	Unref(name);
	Unref(pred);
	Unref(path_func);
	Unref(log_local);
	Unref(log_remote);

	// Build the list of fields that the filter wants included, including
	// potentially rolling out fields.
	Val* include = fval->Lookup(rtype->FieldOffset("include"));
	Val* exclude = fval->Lookup(rtype->FieldOffset("exclude"));

	filter->num_fields = 0;
	filter->fields = 0;
	if ( ! TraverseRecord(stream, filter, stream->columns,
			      include ? include->AsTableVal() : 0,
			      exclude ? exclude->AsTableVal() : 0,
			      "", list<int>()) )
		return false;

	// Get the path for the filter.
	Val* path_val = fval->Lookup(rtype->FieldOffset("path"));

	if ( path_val )
		{
		filter->path = path_val->AsString()->CheckString();
		filter->path_val = path_val->Ref();
		}

	else
		{
		// If no path is given, use the Stream ID as the default but
		// strip the namespace.
		const char* s = stream->name.c_str();
		const char* e = s + strlen(s);

		const char* t = strstr(s, "::");
		if ( t )
			s = t + 2;

		string path(s, e);
		std::transform(path.begin(), path.end(), path.begin(), ::tolower);

		filter->path = path;
		filter->path_val = new StringVal(path.c_str());
		}

	// Remove any filter with the same name we might already have.
	RemoveFilter(id, filter->name);

	// Add the new one.
	stream->filters.push_back(filter);

#ifdef DEBUG
	ODesc desc;
	writer->Describe(&desc);

	DBG_LOG(DBG_LOGGING, "Created new filter '%s' for stream '%s'",
		filter->name.c_str(), stream->name.c_str());

	DBG_LOG(DBG_LOGGING, "   writer    : %s", desc.Description());
	DBG_LOG(DBG_LOGGING, "   path      : %s", filter->path.c_str());
	DBG_LOG(DBG_LOGGING, "   path_func : %s", (filter->path_func ? "set" : "not set"));
	DBG_LOG(DBG_LOGGING, "   pred      : %s", (filter->pred ? "set" : "not set"));

	for ( int i = 0; i < filter->num_fields; i++ )
		{
		LogField* field = filter->fields[i];
		DBG_LOG(DBG_LOGGING, "   field %10s: %s",
			field->name.c_str(), type_name(field->type));
		}
#endif

	return true;
	}

bool LogMgr::RemoveFilter(EnumVal* id, StringVal* name)
	{
	return RemoveFilter(id, name->AsString()->CheckString());
	}

bool LogMgr::RemoveFilter(EnumVal* id, string name)
	{
	Stream* stream = FindStream(id);
	if ( ! stream )
		return false;

	for ( list<Filter*>::iterator i = stream->filters.begin();
	      i != stream->filters.end(); ++i )
		{
		if ( (*i)->name == name )
			{
			Filter* filter = *i;
			stream->filters.erase(i);
			DBG_LOG(DBG_LOGGING, "Removed filter '%s' from stream '%s'",
				filter->name.c_str(), stream->name.c_str());
			delete filter;
			return true;
			}
		}

	// If we don't find the filter, we don't treat that as an error.
	DBG_LOG(DBG_LOGGING, "No filter '%s' for removing from stream '%s'",
		name.c_str(), stream->name.c_str());

	return true;
	}

bool LogMgr::Write(EnumVal* id, RecordVal* columns)
	{
	bool error = false;

	Stream* stream = FindStream(id);
	if ( ! stream )
		return false;

	if ( ! stream->enabled )
		return true;

	columns = columns->CoerceTo(stream->columns);

	if ( ! columns )
		{
		reporter->Error("incompatible log record type");
		return false;
		}

	// Raise the log event.
	if ( stream->event )
		{
		val_list* vl = new val_list(1);
		vl->append(columns->Ref());
		mgr.QueueEvent(stream->event, vl, SOURCE_LOCAL);
		}

	// Send to each of our filters.
	for ( list<Filter*>::iterator i = stream->filters.begin();
	      i != stream->filters.end(); ++i )
		{
		Filter* filter = *i;
		string path = filter->path;

		if ( filter->pred )
			{
			// See whether the predicates indicates that we want
			// to log this record.
			val_list vl(1);
			vl.append(columns->Ref());
			Val* v = filter->pred->Call(&vl);
			int result = v->AsBool();
			Unref(v);

			if ( ! result )
				continue;
			}

		if ( filter->path_func )
			{
			val_list vl(2);
			vl.append(id->Ref());
			vl.append(filter->path_val->Ref());
			Val* v = filter->path_func->Call(&vl);

			if ( ! v->Type()->Tag() == TYPE_STRING )
				{
				reporter->Error("path_func did not return string");
				Unref(v);
				return false;
				}

			path = v->AsString()->CheckString();

#ifdef DEBUG
			DBG_LOG(DBG_LOGGING, "Path function for filter '%s' on stream '%s' return '%s'",
				filter->name.c_str(), stream->name.c_str(), path.c_str());
#endif
			}

		// See if we already have a writer for this path.
		Stream::WriterMap::iterator w =
			stream->writers.find(Stream::WriterPathPair(filter->writer->AsEnum(), path));

		LogEmissary* writer = NULL;

		if ( w != stream->writers.end() )
			// We know this writer already.
			writer = w->second ? w->second->writer : 0;

		else
			{
			// No, need to create one.

			// Copy the fields for LogEmissary::Init() as it will take
			// ownership.
			LogField** arg_fields = new LogField*[filter->num_fields];

			for ( int j = 0; j < filter->num_fields; ++j )
				arg_fields[j] = new LogField(*filter->fields[j]);

			if ( filter->local )
				{
				writer = CreateWriter(stream->id, filter->writer,
						      path, filter->num_fields,
						      arg_fields);

				if ( ! writer )
					{
					Unref(columns);
					return false;
					}
				}
			else
				// Insert a null pointer into the map to make
				// sure we don't try creating it again.
				stream->writers.insert(Stream::WriterMap::value_type(
				Stream::WriterPathPair(filter->writer->AsEnum(), path), 0));

			if ( filter->remote )
				remote_serializer->SendLogCreateWriter(stream->id,
								       filter->writer,
								       path,
								       filter->num_fields,
								       arg_fields);
			}

		// Alright, can do the write now.

		if ( filter->local || filter->remote )
			{
			LogVal** vals = RecordToFilterVals(stream, filter, columns);

			if ( filter->remote )
				remote_serializer->SendLogWrite(stream->id,
								filter->writer,
								path,
								filter->num_fields,
								vals);

			if ( filter->local )
				{
				assert(writer);

				// Write takes ownership of vals.
				if ( ! writer->Write(filter->num_fields, vals) )
					error = true;
				}

			else
				DeleteVals(filter->num_fields, vals);

			}


#ifdef DEBUG
		DBG_LOG(DBG_LOGGING, "Wrote record to filter '%s' on stream '%s'",
			filter->name.c_str(), stream->name.c_str());
#endif
		}

	Unref(columns);

	if ( error )
		RemoveDisabledWriters(stream);

	return true;
	}

LogVal* LogMgr::ValToLogVal(Val* val, BroType* ty)
	{
	if ( ! ty )
		ty = val->Type();

	if ( ! val )
		return new LogVal(ty->Tag(), false);

	LogVal* lval = new LogVal(ty->Tag());

	switch ( lval->type ) {
	case TYPE_BOOL:
	case TYPE_INT:
		lval->val.int_val = val->InternalInt();
		break;

	case TYPE_ENUM:
		{
		const char* s =
			val->Type()->AsEnumType()->Lookup(val->InternalInt());

		lval->val.string_val = new string(s);
		break;
		}

	case TYPE_COUNT:
	case TYPE_COUNTER:
		lval->val.uint_val = val->InternalUnsigned();
		break;

	case TYPE_PORT:
		lval->val.uint_val = val->AsPortVal()->Port();
		break;

	case TYPE_SUBNET:
		lval->val.subnet_val = *val->AsSubNet();
		break;

	case TYPE_NET:
	case TYPE_ADDR:
		{
		addr_type t = val->AsAddr();
#ifdef BROv6
		copy_addr(t, lval->val.addr_val);
#else
		copy_addr(&t, lval->val.addr_val);
#endif
		break;
		}

	case TYPE_DOUBLE:
	case TYPE_TIME:
	case TYPE_INTERVAL:
		lval->val.double_val = val->InternalDouble();
		break;

	case TYPE_STRING:
		{
		const BroString* s = val->AsString();
		lval->val.string_val =
			new string((const char*) s->Bytes(), s->Len());
		break;
		}

	case TYPE_FILE:
		{
		const BroFile* f = val->AsFile();
		lval->val.string_val = new string(f->Name());
		break;
		}

	case TYPE_TABLE:
		{
		ListVal* set = val->AsTableVal()->ConvertToPureList();
		if ( ! set )
			// ConvertToPureList has reported an internal warning
			// already. Just keep going by making something up.
			set = new ListVal(TYPE_INT);

		lval->val.set_val.size = set->Length();
		lval->val.set_val.vals = new LogVal* [lval->val.set_val.size];

		for ( int i = 0; i < lval->val.set_val.size; i++ )
			lval->val.set_val.vals[i] = ValToLogVal(set->Index(i));

		Unref(set);
		break;
		}

	case TYPE_VECTOR:
		{
		VectorVal* vec = val->AsVectorVal();
		lval->val.vector_val.size = vec->Size();
		lval->val.vector_val.vals =
			new LogVal* [lval->val.vector_val.size];

		for ( int i = 0; i < lval->val.vector_val.size; i++ )
			{
			lval->val.vector_val.vals[i] =
				ValToLogVal(vec->Lookup(i),
					    vec->Type()->YieldType());
			}

		break;
		}

	default:
		reporter->InternalError("unsupported type for log_write");
	}

	return lval;
	}

LogVal** LogMgr::RecordToFilterVals(Stream* stream, Filter* filter,
				    RecordVal* columns)
	{
	LogVal** vals = new LogVal*[filter->num_fields];

	for ( int i = 0; i < filter->num_fields; ++i )
		{
		TypeTag type = TYPE_ERROR;
		Val* val = columns;

		// For each field, first find the right value, which can
		// potentially be nested inside other records.
		list<int>& indices = filter->indices[i];

		for ( list<int>::iterator j = indices.begin(); j != indices.end(); ++j )
			{
			type = val->Type()->AsRecordType()->FieldType(*j)->Tag();
			val = val->AsRecordVal()->Lookup(*j);

			if ( ! val )
				{
				// Value, or any of its parents, is not set.
				vals[i] = new LogVal(filter->fields[i]->type, false);
				break;
				}
			}

		if ( val )
			vals[i] = ValToLogVal(val);
		}

	return vals;
	}

LogEmissary* LogMgr::CreateWriter(EnumVal* id, EnumVal* writer, string path,
				int num_fields, LogField** fields)
	{
	Stream* stream = FindStream(id);

	if ( ! stream )
		// Don't know this stream.
		return false;

	Stream::WriterMap::iterator w =
		stream->writers.find(Stream::WriterPathPair(writer->AsEnum(), path));

<<<<<<< HEAD
	if ( w != stream->writers.end() )
=======
	if ( w != stream->writers.end() && w->second )
		// If we already have a writer for this. That's fine, we just
		// return it.
>>>>>>> 78e69a0b
		return w->second->writer;

	LogEmissary *emissary = LogWriterRegistrar::LaunchWriterThread(path, num_fields, fields, writer->AsEnum());

	WriterInfo* winfo = new WriterInfo;
	winfo->type = writer->Ref()->AsEnumVal();
	winfo->writer = emissary;
	winfo->open_time = network_time;
	winfo->rotation_timer = 0;
	InstallRotationTimer(winfo);

	stream->writers.insert(
		Stream::WriterMap::value_type(Stream::WriterPathPair(writer->AsEnum(), path),
		winfo));

	return emissary;
	}

void LogMgr::DeleteVals(int num_fields, LogVal** vals)
	{
	for ( int i = 0; i < num_fields; i++ )
		delete vals[i];

	delete [] vals;
	}

bool LogMgr::Write(EnumVal* id, EnumVal* writer, string path, int num_fields,
		   LogVal** vals)
	{
	Stream* stream = FindStream(id);

	if ( ! stream )
		{
		// Don't know this stream.
#ifdef DEBUG
		ODesc desc;
		id->Describe(&desc);
		DBG_LOG(DBG_LOGGING, "unknown stream %s in LogMgr::Write()",
			desc.Description());
#endif
		DeleteVals(num_fields, vals);
		return false;
		}

	if ( ! stream->enabled )
		{
		DeleteVals(num_fields, vals);
		return true;
		}

	Stream::WriterMap::iterator w =
		stream->writers.find(Stream::WriterPathPair(writer->AsEnum(), path));

	if ( w == stream->writers.end() )
		{
		// Don't know this writer.
#ifdef DEBUG
		ODesc desc;
		id->Describe(&desc);
		DBG_LOG(DBG_LOGGING, "unknown writer %s in LogMgr::Write()",
			desc.Description());
#endif
		DeleteVals(num_fields, vals);
		return false;
		}

	bool success = (w->second ? w->second->writer->Write(num_fields, vals) : true);

	DBG_LOG(DBG_LOGGING,
		"Wrote pre-filtered record to path '%s' on stream '%s' [%s]",
		path.c_str(), stream->name.c_str(), (success ? "ok" : "error"));

	return success;
	}

void LogMgr::Shutdown()
	{
	for ( vector<Stream *>::iterator s = streams.begin(); s != streams.end(); ++s )
		{
		Stream* stream = (*s);

		if ( ! stream )
			continue;

		for ( Stream::WriterMap::iterator i = stream->writers.begin();
		      i != stream->writers.end(); i++ )
			{
			LogEmissary* writer = i->second->writer;
			writer->Finish();
			}

		stream->enabled = false;
		}
		
	}

void LogMgr::SendAllWritersTo(RemoteSerializer::PeerID peer)
	{
	for ( vector<Stream *>::iterator s = streams.begin(); s != streams.end(); ++s )
		{
		Stream* stream = (*s);

		if ( ! stream )
			continue;

		for ( Stream::WriterMap::iterator i = stream->writers.begin();
		      i != stream->writers.end(); i++ )
			{
<<<<<<< HEAD
			LogEmissary* writer = i->second->writer;
=======
			if ( ! i->second )
				continue;

			LogWriter* writer = i->second->writer;

>>>>>>> 78e69a0b
			EnumVal writer_val(i->first.first, BifType::Enum::Log::Writer);
			remote_serializer->SendLogCreateWriter(peer, (*s)->id,
							       &writer_val,
							       i->first.second,
							       writer->NumFields(),
							       writer->Fields());
			}
		}
	}

bool LogMgr::SetBuf(EnumVal* id, bool enabled)
	{
	Stream* stream = FindStream(id);
	if ( ! stream )
		return false;

	for ( Stream::WriterMap::iterator i = stream->writers.begin();
	      i != stream->writers.end(); i++ )
		{
		if ( i->second )
			i->second->writer->SetBuf(enabled);
		}

	RemoveDisabledWriters(stream);

	return true;
	}

bool LogMgr::Flush(EnumVal* id)
	{
	Stream* stream = FindStream(id);
	if ( ! stream )
		return false;

	if ( ! stream->enabled )
		return true;

	for ( Stream::WriterMap::iterator i = stream->writers.begin();
	      i != stream->writers.end(); i++ )
		{
		if ( i->second )
			i->second->writer->Flush();
		}

	RemoveDisabledWriters(stream);

	return true;
	}

void LogMgr::Error(LogEmissary* writer, const char* msg)
	{
	reporter->Error(fmt("error with writer for %s: %s",
		     writer->Path().c_str(), msg));
	}

// Timer which on dispatching rotates the filter.
class RotationTimer : public Timer {
public:
	RotationTimer(double t, LogMgr::WriterInfo* arg_winfo, bool arg_rotate)
		: Timer(t, TIMER_ROTATE)
			{
			winfo = arg_winfo;
			rotate = arg_rotate;
			}

	~RotationTimer();

	void Dispatch(double t, int is_expire);

protected:
	LogMgr::WriterInfo* winfo;
	bool rotate;
};

RotationTimer::~RotationTimer()
	{
	if ( winfo->rotation_timer == this )
		winfo->rotation_timer = 0;
	}

void RotationTimer::Dispatch(double t, int is_expire)
	{
	winfo->rotation_timer = 0;

	if ( rotate )
		log_mgr->Rotate(winfo);

	if ( ! is_expire )
		{
		winfo->open_time = network_time;
		log_mgr->InstallRotationTimer(winfo);
		}
	}

RecordVal* LogMgr::LookupRotationControl(EnumVal* writer, string path)
	{
	TableVal* rc = BifConst::Log::rotation_control->AsTableVal();

	ListVal* index = new ListVal(TYPE_ANY);
	index->Append(writer->Ref());
	index->Append(new StringVal(path.c_str()));

	Val* r = rc->Lookup(index);
	assert(r);

	Unref(index);

	return r->AsRecordVal();
	}

void LogMgr::InstallRotationTimer(WriterInfo* winfo)
	{
	if ( terminating )
		return;

	if ( winfo->rotation_timer )
		{
		timer_mgr->Cancel(winfo->rotation_timer);
		winfo->rotation_timer = 0;
		}

	RecordVal* rc =
		LookupRotationControl(winfo->type, winfo->writer->Path());

	assert(rc);

	int idx = rc->Type()->AsRecordType()->FieldOffset("interv");
	double rotation_interval = rc->LookupWithDefault(idx)->AsInterval();

	if ( rotation_interval )
		{
		// When this is called for the first time, network_time can still be
		// zero. If so, we set a timer which fires immediately but doesn't
		// rotate when it expires.
		if ( ! network_time )
			winfo->rotation_timer = new RotationTimer(1, winfo, false);
		else
			{
			if ( ! winfo->open_time )
				winfo->open_time = network_time;

			const char* base_time = log_rotate_base_time ?
				log_rotate_base_time->AsString()->CheckString() : 0;

			double delta_t =
				calc_next_rotate(rotation_interval, base_time);

			winfo->rotation_timer =
				new RotationTimer(network_time + delta_t, winfo, true);
			}

		timer_mgr->Add(winfo->rotation_timer);

		DBG_LOG(DBG_LOGGING, "Scheduled rotation timer for %s to %.6f",
			winfo->writer->Path().c_str(), winfo->rotation_timer->Time());
		}
	}

void LogMgr::Rotate(WriterInfo* winfo)
	{
	DBG_LOG(DBG_LOGGING, "Rotating %s at %.6f",
		winfo->writer->Path().c_str(), network_time);

	// Build a temporary path for the writer to move the file to.
	struct tm tm;
	char buf[128];
	const char* const date_fmt = "%y-%m-%d_%H.%M.%S";
	time_t teatime = (time_t)winfo->open_time;

	localtime_r(&teatime, &tm);
	strftime(buf, sizeof(buf), date_fmt, &tm);

	string tmp = string(fmt("%s-%s", winfo->writer->Path().c_str(), buf));

	// Trigger the rotation.
	winfo->writer->Rotate(tmp, winfo->open_time, network_time, terminating);
	}

bool LogMgr::FinishedRotation(LogWriter* writer, string new_name, string old_name,
		      double open, double close, bool terminating)
	{
	DBG_LOG(DBG_LOGGING, "Finished rotating %s at %.6f, new name %s",
		writer->Path().c_str(), network_time, new_name.c_str());

	WriterInfo* winfo = FindWriter(writer);
	assert(winfo);

	RecordVal* rc =
		LookupRotationControl(winfo->type, winfo->writer->Path());

	assert(rc);

	// Create the RotationInfo record.
	RecordVal* info = new RecordVal(BifType::Record::Log::RotationInfo);
	info->Assign(0, winfo->type->Ref());
	info->Assign(1, new StringVal(new_name.c_str()));
	info->Assign(2, new StringVal(winfo->writer->Path().c_str()));
	info->Assign(3, new Val(open, TYPE_TIME));
	info->Assign(4, new Val(close, TYPE_TIME));
	info->Assign(5, new Val(terminating, TYPE_BOOL));

	int idx = rc->Type()->AsRecordType()->FieldOffset("postprocessor");
	assert(idx >= 0);

	Val* func = rc->Lookup(idx);
	if ( ! func )
		{
		ID* id = global_scope()->Lookup("Log::__default_rotation_postprocessor");
		assert(id);
		func = id->ID_Val();
		}

	assert(func);

	// Call the postprocessor function.
	val_list vl(1);
	vl.append(info);
	Val* v = func->AsFunc()->Call(&vl);
	int result = v->AsBool();
	Unref(v);
	return result;
	}
<|MERGE_RESOLUTION|>--- conflicted
+++ resolved
@@ -839,13 +839,9 @@
 	Stream::WriterMap::iterator w =
 		stream->writers.find(Stream::WriterPathPair(writer->AsEnum(), path));
 
-<<<<<<< HEAD
-	if ( w != stream->writers.end() )
-=======
 	if ( w != stream->writers.end() && w->second )
 		// If we already have a writer for this. That's fine, we just
 		// return it.
->>>>>>> 78e69a0b
 		return w->second->writer;
 
 	LogEmissary *emissary = LogWriterRegistrar::LaunchWriterThread(path, num_fields, fields, writer->AsEnum());
@@ -954,15 +950,10 @@
 		for ( Stream::WriterMap::iterator i = stream->writers.begin();
 		      i != stream->writers.end(); i++ )
 			{
-<<<<<<< HEAD
-			LogEmissary* writer = i->second->writer;
-=======
 			if ( ! i->second )
 				continue;
-
-			LogWriter* writer = i->second->writer;
-
->>>>>>> 78e69a0b
+			
+			LogEmissary* writer = i->second->writer;
 			EnumVal writer_val(i->first.first, BifType::Enum::Log::Writer);
 			remote_serializer->SendLogCreateWriter(peer, (*s)->id,
 							       &writer_val,
