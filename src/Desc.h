--- conflicted
+++ resolved
@@ -63,11 +63,7 @@
 	void RemoveEscapeSequence(const char* s, size_t n)
 	    { escape_sequences.remove(string(s, n)); }
 	void RemoveEscapeSequence(const string & s)
-<<<<<<< HEAD
-	    { escape_sequences.remove(s); }	
-=======
 	    { escape_sequences.remove(s); }
->>>>>>> 00759732
 
 	void PushIndent();
 	void PopIndent();
