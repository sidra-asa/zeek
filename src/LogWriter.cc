// See the file "COPYING" in the main distribution directory for copyright.

#include "util.h"
#include "LogWriter.h"
#include "Reporter.h"

// DO NOT! initialize this variable.  Out of order initialization in the global scope could
// overwrite a successfully initialized writer map with whatever goes here.
LogWriterRegistrar::WriterMap *LogWriterRegistrar::writers;

WriteMessage& WriteMessage::operator= (const WriteMessage& target)
	{
		if(this == &target)
			return *this;
		ref = target.ref;
		num_fields = target.num_fields;
		fields = target.fields;
		vals = target.vals;
		return *this;
	}

WriteMessage::WriteMessage(const WriteMessage& target)
: ref(target.ref), num_fields(target.num_fields), fields(target.fields), vals(target.vals)
	{ }

bool BulkWriteMessage::process()
	{
	for(std::vector<WriteMessage>::iterator iter = messages.begin();
		iter != messages.end(); ++iter)
		{
		if(!iter->process())
			return false;
		}
	return true;
	}

LogWriterRegistrar::LogWriterRegistrar(const bro_int_t type, const char *name, 
							bool(*init)(), LogWriterRegistrar::InstantiateFunction factory)
	{
	static bool needsInit = true;
	if(needsInit)
		{
		writers = new WriterMap;
		needsInit = false;
		}
	writers->insert(std::make_pair(type, LogWriterDefinition(type, factory, init, name)));
	}

LogEmissary *LogWriterRegistrar::LaunchWriterThread(std::string path, size_t num_fields, LogField * const *fields, const bro_int_t type)
	{
	WriterMapIterator iter = writers->find(type);
	if(iter == writers->end())
		{
		reporter->Error("Could not construct writer: unknown writer type");
		return NULL;
		}

	if(!iter->second.factory)
		{
		return NULL;
		}

	if(iter->second.init)
		{
			if(!iter->second.init())
				{
				reporter->Error("Writer initialization failed");
				iter->second.init = NULL;
				iter->second.factory = NULL;
				return NULL;
				}
			iter->second.init = NULL;
		}

	ThreadSafeQueue<MessageEvent *> *push_queue = new ThreadSafeQueue<MessageEvent *>;
	ThreadSafeQueue<MessageEvent *> *pull_queue = new ThreadSafeQueue<MessageEvent *>;
	LogEmissary* emissary = new LogEmissary(*push_queue, *pull_queue);
	LogWriter *writer_obj = iter->second.factory(*emissary, *push_queue, *pull_queue);
	emissary->BindWriter(writer_obj);
	writer_obj->start();
	emissary->Init(path, num_fields, fields); 
	return emissary;
	}

const char *LogWriter::Fmt (char * format, ...) const
	{
	va_list args;
	va_start (args, format);
	vsnprintf (strbuf, LOGWRITER_MAX_BUFSZ, format, args);
	va_end (args);
	return strbuf;
	}

void LogWriter::Error (const char *msg) 
	{
	putNotification(new ErrorReport(msg));
	}

LogEmissary::LogEmissary(QueueInterface<MessageEvent *>& push_queue, QueueInterface<MessageEvent *>& pull_queue)
: bound(NULL), push_queue(push_queue), pull_queue(pull_queue), path(""), fields(NULL), canInit(true), num_fields(0)
	{
		bMessage = new BulkWriteMessage();
	}

LogEmissary::~LogEmissary()
	{
	push_queue.put(new TerminateThread(*bound));
	bound->join();
	
	for(int i = 0; i < num_fields; ++i)
		delete fields[i];
	delete [] fields;

	delete bound;
	//TODO: flushing the queues will probably need to work differently once IPC / network communication become important.
	while(push_queue.ready())
		{
			delete push_queue.get();
		}
	while(pull_queue.ready())
		{
			delete pull_queue.get();
		}
	delete &push_queue;
	delete &pull_queue;
	}

void LogEmissary::BindWriter(LogWriter *writer)
{
	bound = writer;
}

bool LogEmissary::Init(string arg_path, int arg_num_fields,
		     LogField* const * arg_fields)
	{
	if(!canInit)
		return false;
	
	path = arg_path;
	num_fields = arg_num_fields;
	fields = arg_fields;

	assert(bound);
	push_queue.put(new InitMessage(*bound, arg_path, arg_num_fields, arg_fields));
	
	canInit = false;
	return true;
	}

LogEmissary& LogEmissary::operator= (const LogEmissary& target)
	{
	if(this == &target)
		return *this;
	bound = target.bound;
	push_queue = target.push_queue;
	pull_queue = target.pull_queue;
	path = target.path;
	num_fields = target.num_fields;
	fields = target.fields;
	bMessage = target.bMessage;
	return *this;
	}

bool LogEmissary::Write(int arg_num_fields, LogVal** vals)
	{
	// Double-check that the arguments match. If we get this from remote,
	// something might be mixed up.
	if ( num_fields != arg_num_fields )
		{
		DBG_LOG(DBG_LOGGING, "Number of fields don't match in LogEmissary::Write() (%d vs. %d)",
			arg_num_fields, num_fields);

		DeleteVals(vals);
		return false;
		}

	for ( int i = 0; i < num_fields; ++i )
		{
		if ( vals[i]->type != fields[i]->type )
			{
			DBG_LOG(DBG_LOGGING, "Field type doesn't match in LogEmissary::Write() (%d vs. %d)",
				vals[i]->type, fields[i]->type);
			DeleteVals(vals);
			return false;
			}
		}

	assert(bound);
	
	WriteMessage w(*bound, num_fields, fields, vals);
	bMessage->add(w);

	if(bMessage->size() > LOG_QUEUE_SZ)
		{
		push_queue.put(bMessage);
		bMessage = new BulkWriteMessage();
		}
	
	// push_queue.put(new WriteMessage(*bound, num_fields, fields, vals));

	return true;
	}

<<<<<<< HEAD
bool LogEmissary::SetBuf(bool enabled)
	{
	assert(bound);
	push_queue.put(new BufferMessage(*bound, enabled));
	
=======
bool LogWriter::Rotate(string rotated_path, double open,
		       double close, bool terminating)
	{
	if ( ! DoRotate(rotated_path, open, close, terminating) )
		{
		disabled = true;
		return false;
		}

>>>>>>> 78e69a0b
	return true;
	}

bool LogEmissary::Rotate(string rotated_path, string postprocessor, double open,
		       double close, bool terminating)
	{
	assert(bound);

	push_queue.put(bMessage);
	push_queue.put(new RotateMessage(*bound, rotated_path, postprocessor, open, close, terminating));
	
	bMessage = new BulkWriteMessage();
	return true;
	}

// Need to flush both the local bulk write buffer and the log itself
bool LogEmissary::Flush()
	{
	assert(bound);
	push_queue.put(bMessage);
	push_queue.put(new FlushMessage(*bound));
	
	bMessage = new BulkWriteMessage();
	return true;
	}

void LogEmissary::Finish()
	{
	assert(bound);
	push_queue.put(bMessage);
	push_queue.put(new FinishMessage(*bound));
	
	bMessage = new BulkWriteMessage();
	}

void LogWriter::DeleteVals(LogVal** vals, const int num_fields)
	{
<<<<<<< HEAD
	for ( int i = 0; i < num_fields; i++ )
		delete vals[i];
	delete[] vals;
=======
	log_mgr->DeleteVals(num_fields, vals);
>>>>>>> 78e69a0b
	}

bool LogWriter::FinishedRotation(string new_name, string old_name, double open,
				 double close, bool terminating)
	{
<<<<<<< HEAD
	// This function operates in a way that is backwards-compatible with
	// the old Bro log rotation scheme.

	if ( ! postprocessor.size() )
		return true;

	const char* const fmt = "%y-%m-%d_%H.%M.%S";

	struct tm tm1;
	struct tm tm2;

	time_t tt1 = (time_t)open;
	time_t tt2 = (time_t)close;

	localtime_r(&tt1, &tm1);
	localtime_r(&tt2, &tm2);

	char buf1[128];
	char buf2[128];

	strftime(buf1, sizeof(buf1), fmt, &tm1);
	strftime(buf2, sizeof(buf2), fmt, &tm2);

	string cmd = postprocessor;
	cmd += " " + fname;
	cmd += " " + old_name;
	cmd += " " + string(buf1);
	cmd += " " + string(buf2);
	cmd += " " + string(terminating ? "1" : "0");
	cmd += " &";

	system(cmd.c_str());

	return true;
	}

LogWriter& LogWriter::operator=(const LogWriter& target)
	{
	if(this == &target)
		return *this;
	parent = target.parent;
	buffered = target.buffered;
	return *this;
	}
=======
	return log_mgr->FinishedRotation(this, new_name, old_name, open, close, terminating);
	}
>>>>>>> 78e69a0b
<|MERGE_RESOLUTION|>--- conflicted
+++ resolved
@@ -201,33 +201,19 @@
 	return true;
 	}
 
-<<<<<<< HEAD
 bool LogEmissary::SetBuf(bool enabled)
 	{
 	assert(bound);
 	push_queue.put(new BufferMessage(*bound, enabled));
-	
-=======
-bool LogWriter::Rotate(string rotated_path, double open,
-		       double close, bool terminating)
-	{
-	if ( ! DoRotate(rotated_path, open, close, terminating) )
-		{
-		disabled = true;
-		return false;
-		}
-
->>>>>>> 78e69a0b
-	return true;
-	}
-
-bool LogEmissary::Rotate(string rotated_path, string postprocessor, double open,
-		       double close, bool terminating)
+	return true;
+	}
+
+bool LogEmissary::Rotate(string rotated_path, double open, double close, bool terminating)
 	{
 	assert(bound);
 
 	push_queue.put(bMessage);
-	push_queue.put(new RotateMessage(*bound, rotated_path, postprocessor, open, close, terminating));
+	push_queue.put(new RotateMessage(*bound, rotated_path, open, close, terminating));
 	
 	bMessage = new BulkWriteMessage();
 	return true;
@@ -255,53 +241,17 @@
 
 void LogWriter::DeleteVals(LogVal** vals, const int num_fields)
 	{
-<<<<<<< HEAD
+	// Hmm.  Is this safe?
+	// log_mgr->DeleteVals(num_fields, vals);
 	for ( int i = 0; i < num_fields; i++ )
 		delete vals[i];
 	delete[] vals;
-=======
-	log_mgr->DeleteVals(num_fields, vals);
->>>>>>> 78e69a0b
 	}
 
 bool LogWriter::FinishedRotation(string new_name, string old_name, double open,
 				 double close, bool terminating)
 	{
-<<<<<<< HEAD
-	// This function operates in a way that is backwards-compatible with
-	// the old Bro log rotation scheme.
-
-	if ( ! postprocessor.size() )
-		return true;
-
-	const char* const fmt = "%y-%m-%d_%H.%M.%S";
-
-	struct tm tm1;
-	struct tm tm2;
-
-	time_t tt1 = (time_t)open;
-	time_t tt2 = (time_t)close;
-
-	localtime_r(&tt1, &tm1);
-	localtime_r(&tt2, &tm2);
-
-	char buf1[128];
-	char buf2[128];
-
-	strftime(buf1, sizeof(buf1), fmt, &tm1);
-	strftime(buf2, sizeof(buf2), fmt, &tm2);
-
-	string cmd = postprocessor;
-	cmd += " " + fname;
-	cmd += " " + old_name;
-	cmd += " " + string(buf1);
-	cmd += " " + string(buf2);
-	cmd += " " + string(terminating ? "1" : "0");
-	cmd += " &";
-
-	system(cmd.c_str());
-
-	return true;
+	return log_mgr->FinishedRotation(this, new_name, old_name, open, close, terminating);
 	}
 
 LogWriter& LogWriter::operator=(const LogWriter& target)
@@ -312,7 +262,3 @@
 	buffered = target.buffered;
 	return *this;
 	}
-=======
-	return log_mgr->FinishedRotation(this, new_name, old_name, open, close, terminating);
-	}
->>>>>>> 78e69a0b
