// See the file "COPYING" in the main distribution directory for copyright.

#include "zeek-config.h"
#include "Var.h"

#include <memory>

#include "Val.h"
#include "Expr.h"
#include "Func.h"
#include "IntrusivePtr.h"
#include "Stmt.h"
#include "Scope.h"
#include "Reporter.h"
#include "EventRegistry.h"
#include "Traverse.h"
#include "module_util.h"
#include "ID.h"

namespace zeek::detail {

static ValPtr init_val(Expr* init, const Type* t, ValPtr aggr)
	{
	try
		{
		return init->InitVal(t, std::move(aggr));
		}
	catch ( InterpreterException& e )
		{
		return nullptr;
		}
	}

static bool add_prototype(const IDPtr& id, Type* t, std::vector<AttrPtr>* attrs,
                          const ExprPtr& init)
	{
	if ( ! IsFunc(id->GetType()->Tag()) )
		return false;

	if ( ! IsFunc(t->Tag()) )
		{
		t->Error("type incompatible with previous definition", id.get());
		return false;
		}

	auto canon_ft = id->GetType()->AsFuncType();
	auto alt_ft = t->AsFuncType();

	if ( canon_ft->Flavor() != alt_ft->Flavor() )
		{
		alt_ft->Error("incompatible function flavor", canon_ft);
		return false;
		}

	if ( canon_ft->Flavor() == FUNC_FLAVOR_FUNCTION )
		{
		alt_ft->Error("redeclaration of function", canon_ft);
		return false;
		}

	if ( init )
		{
		init->Error("initialization not allowed during event/hook alternate prototype declaration");
		return false;
		}

	const auto& canon_args = canon_ft->Params();
	const auto& alt_args = alt_ft->Params();

	if ( auto p = canon_ft->FindPrototype(*alt_args); p )
		{
		alt_ft->Error("alternate function prototype already exists", p->args.get());
		return false;
		}

	std::map<int, int> offsets;

	for ( auto i = 0; i < alt_args->NumFields(); ++i )
		{
		auto field = alt_args->FieldName(i);

		if ( alt_args->FieldDecl(i)->attrs )
			{
			alt_ft->Error(util::fmt("alternate function prototype arguments may not have attributes: arg '%s'", field), canon_ft);
			return false;
			}

		auto o = canon_args->FieldOffset(field);

		if ( o < 0 )
			{
			alt_ft->Error(util::fmt("alternate function prototype arg '%s' not found in canonical prototype", field), canon_ft);
			return false;
			}

		offsets[o] = i;
		}

	auto deprecated = false;
	std::string depr_msg;

	if ( attrs )
		for ( const auto& a : *attrs )
			if ( a->Tag() == ATTR_DEPRECATED )
				{
				deprecated = true;
				depr_msg = a->DeprecationMessage();
				break;
				}

	FuncType::Prototype p;
	p.deprecated = deprecated;
	p.deprecation_msg = std::move(depr_msg);
	p.args = alt_args;
	p.offsets = std::move(offsets);

	canon_ft->AddPrototype(std::move(p));
	return true;
	}

static void make_var(const IDPtr& id, TypePtr t, InitClass c, ExprPtr init,
                     std::unique_ptr<std::vector<AttrPtr>> attr, DeclType dt,
                     bool do_init)
	{
	if ( id->GetType() )
		{
		if ( id->IsRedefinable() || (! init && attr && ! IsFunc(id->GetType()->Tag())) )
			{
			Obj* redef_obj = init ? (Obj*) init.get() : (Obj*) t.get();
			if ( dt != VAR_REDEF )
				id->Warn("redefinition requires \"redef\"", redef_obj, true);
			}

		else if ( dt != VAR_REDEF || init || ! attr )
			{
			if ( IsFunc(id->GetType()->Tag()) )
				add_prototype(id, t.get(), attr.get(), init);
			else
				id->Error("already defined", init.get());

			return;
			}
		}

	if ( dt == VAR_REDEF )
		{
		if ( ! id->GetType() )
			{
			id->Error("\"redef\" used but not previously defined");
			return;
			}

		if ( ! t )
			t = id->GetType();
		}

	if ( id->GetType() && id->GetType()->Tag() != TYPE_ERROR )
		{
		if ( dt != VAR_REDEF &&
 		     (! init || ! do_init || (! t && ! (t = init_type(init.get())))) )
			{
			id->Error("already defined", init.get());
			return;
			}

		// Allow redeclaration in order to initialize.
		if ( ! same_type(t, id->GetType()) )
			{
			id->Error("redefinition changes type", init.get());
			return;
			}
		}

	if ( t && t->IsSet() )
		{ // Check for set with explicit elements.
		SetType* st = t->AsTableType()->AsSetType();
		const auto& elements = st->Elements();

		if ( elements )
			{
			if ( init )
				{
				id->Error("double initialization", init.get());
				return;
				}

			init = elements;
			}
		}

	if ( ! t )
		{ // Take type from initialization.
		if ( ! init )
			{
			id->Error("no type given");
			return;
			}

		t = init_type(init.get());
		if ( ! t )
			{
			id->SetType(error_type());
			return;
			}
		}

	id->SetType(t);

	if ( attr )
<<<<<<< HEAD
		id->AddAttrs(make_intrusive<Attributes>(std::move(*attr), t, false, id->IsGlobal()));
=======
		id->AddAttrs(zeek::make_intrusive<zeek::detail::Attributes>(std::move(*attr), t, false, id->IsGlobal()), dt == VAR_REDEF);
>>>>>>> 9106f3f7

	if ( init )
		{
		switch ( init->Tag() ) {
		case EXPR_TABLE_CONSTRUCTOR:
			{
			auto* ctor = static_cast<TableConstructorExpr*>(init.get());
			if ( ctor->GetAttrs() )
				id->AddAttrs(ctor->GetAttrs());
			}
			break;

		case EXPR_SET_CONSTRUCTOR:
			{
			auto* ctor = static_cast<SetConstructorExpr*>(init.get());
			if ( ctor->GetAttrs() )
				id->AddAttrs(ctor->GetAttrs());
			}
			break;

		default:
			break;
		}
		}

	if ( do_init )
		{
		if ( c == INIT_NONE && dt == VAR_REDEF && t->IsTable() &&
		     init && init->Tag() == EXPR_ASSIGN )
			// e.g. 'redef foo["x"] = 1' is missing an init class, but the
			// intention clearly isn't to overwrite entire existing table val.
			c = INIT_EXTRA;

		if ( init && ((c == INIT_EXTRA && id->GetAttr(ATTR_ADD_FUNC)) ||
		              (c == INIT_REMOVE && id->GetAttr(ATTR_DEL_FUNC)) ))
			// Just apply the function.
			id->SetVal(init, c);

		else if ( dt != VAR_REDEF || init || ! attr )
			{
			ValPtr aggr;

			if ( t->Tag() == TYPE_RECORD )
				{
				aggr = make_intrusive<RecordVal>(cast_intrusive<RecordType>(t));

				if ( init && t )
					// Have an initialization and type is not deduced.
					init = make_intrusive<RecordCoerceExpr>(
						std::move(init),
						IntrusivePtr{NewRef{}, t->AsRecordType()});
				}

			else if ( t->Tag() == TYPE_TABLE )
				aggr = make_intrusive<TableVal>(cast_intrusive<TableType>(t),
				                                id->GetAttrs());

			else if ( t->Tag() == TYPE_VECTOR )
				aggr = make_intrusive<VectorVal>(cast_intrusive<VectorType>(t));

			ValPtr v;

			if ( init )
				{
				v = init_val(init.get(), t.get(), aggr);

				if ( ! v )
					return;
				}

			if ( aggr )
				id->SetVal(std::move(aggr), c);
			else if ( v )
				id->SetVal(std::move(v), c);
			}
		}

	if ( dt == VAR_CONST )
		{
		if ( ! init && ! id->IsRedefinable() )
			id->Error("const variable must be initialized");

		id->SetConst();
		}

	if ( dt == VAR_OPTION )
		{
		if ( ! init )
			id->Error("option variable must be initialized");

		id->SetOption();
		}

	id->UpdateValAttrs();

	if ( t && t->Tag() == TYPE_FUNC &&
	     (t->AsFuncType()->Flavor() == FUNC_FLAVOR_EVENT ||
	      t->AsFuncType()->Flavor() == FUNC_FLAVOR_HOOK) )
		{
		// For events, add a function value (without any body) here so that
		// we can later access the ID even if no implementations have been
		// defined.
		std::vector<IDPtr> inits;
		auto f = make_intrusive<ScriptFunc>(id, nullptr, inits, 0, 0);
		id->SetVal(make_intrusive<Val>(std::move(f)));
		}
	}

void add_global(const IDPtr& id, TypePtr t, InitClass c, ExprPtr init,
                std::unique_ptr<std::vector<AttrPtr>> attr, DeclType dt)
	{
	make_var(id, std::move(t), c, std::move(init), std::move(attr), dt, true);
	}

StmtPtr add_local(IDPtr id, TypePtr t, InitClass c, ExprPtr init,
                  std::unique_ptr<std::vector<AttrPtr>> attr, DeclType dt)
	{
	make_var(id, std::move(t), c, init, std::move(attr), dt, false);

	if ( init )
		{
		if ( c != INIT_FULL )
			id->Error("can't use += / -= for initializations of local variables");

		// copy Location to the stack, because AssignExpr may free "init"
		const Location location = init->GetLocationInfo() ?
			*init->GetLocationInfo() : no_location;

		auto name_expr = make_intrusive<NameExpr>(id, dt == VAR_CONST);
		auto assign_expr = make_intrusive<AssignExpr>(std::move(name_expr),
		                                              std::move(init), 0,
		                                              nullptr, id->GetAttrs());
		auto stmt = make_intrusive<ExprStmt>(std::move(assign_expr));
		stmt->SetLocationInfo(&location);
		return stmt;
		}

	else
		{
		current_scope()->AddInit(std::move(id));
		return make_intrusive<NullStmt>();
		}
	}

extern ExprPtr add_and_assign_local(IDPtr id, ExprPtr init, ValPtr val)
	{
	make_var(id, nullptr, INIT_FULL, init, nullptr, VAR_REGULAR, false);
	auto name_expr = make_intrusive<NameExpr>(std::move(id));
	return make_intrusive<AssignExpr>(std::move(name_expr), std::move(init),
	                                  false, std::move(val));
	}

void add_type(ID* id, TypePtr t, std::unique_ptr<std::vector<AttrPtr>> attr)
	{
	std::string new_type_name = id->Name();
	std::string old_type_name = t->GetName();
	TypePtr tnew;

	if ( (t->Tag() == TYPE_RECORD || t->Tag() == TYPE_ENUM) &&
	     old_type_name.empty() )
		// An extensible type (record/enum) being declared for first time.
		tnew = std::move(t);
	else
		// Clone the type to preserve type name aliasing.
		tnew = t->ShallowClone();

	Type::AddAlias(new_type_name, tnew.get());

	if ( new_type_name != old_type_name && ! old_type_name.empty() )
		Type::AddAlias(old_type_name, tnew.get());

	tnew->SetName(id->Name());

	id->SetType(tnew);
	id->MakeType();

	if ( attr )
		id->SetAttrs(make_intrusive<Attributes>(std::move(*attr), tnew, false, false));
	}

static void transfer_arg_defaults(RecordType* args, RecordType* recv)
	{
	for ( int i = 0; i < args->NumFields(); ++i )
		{
		TypeDecl* args_i = args->FieldDecl(i);
		TypeDecl* recv_i = recv->FieldDecl(i);

		const auto& def = args_i->attrs ? args_i->attrs->Find(ATTR_DEFAULT) : nullptr;

		if ( ! def )
			continue;

		if ( ! recv_i->attrs )
			{
			std::vector<AttrPtr> a{def};
			recv_i->attrs = make_intrusive<Attributes>(std::move(a), recv_i->type,
			                                           true, false);
			}

		else if ( ! recv_i->attrs->Find(ATTR_DEFAULT) )
			recv_i->attrs->AddAttr(def);
		}
	}

static Attr* find_attr(const std::vector<AttrPtr>* al,
                                     AttrTag tag)
	{
	if ( ! al )
		return nullptr;

	for ( size_t i = 0; i < al->size(); ++i )
		if ( (*al)[i]->Tag() == tag )
			return (*al)[i].get();

	return nullptr;
	}

static std::optional<FuncType::Prototype> func_type_check(const FuncType* decl, const FuncType* impl)
	{
	if ( decl->Flavor() != impl->Flavor() )
		{
		impl->Error("incompatible function flavor", decl);
		return {};
		}

	if ( impl->Flavor() == FUNC_FLAVOR_FUNCTION )
		{
		if ( same_type(decl, impl) )
			return decl->Prototypes()[0];

		impl->Error("incompatible function types", decl);
		return {};
		}

	auto rval = decl->FindPrototype(*impl->Params());

	if ( rval )
		for ( auto i = 0; i < rval->args->NumFields(); ++i )
			if ( auto ad = rval->args->FieldDecl(i)->GetAttr(ATTR_DEPRECATED) )
				{
				auto msg = ad->DeprecationMessage();

				if ( msg.empty() )
					impl->Warn(util::fmt("use of deprecated parameter '%s'",
					                     rval->args->FieldName(i)),
					           decl, true);
				else
					impl->Warn(util::fmt("use of deprecated parameter '%s': %s",
					                     rval->args->FieldName(i), msg.data()),
				               decl, true);
				}

	return rval;
	}

static bool canonical_arg_types_match(const FuncType* decl, const FuncType* impl)
	{
	const auto& canon_args = decl->Params();
	const auto& impl_args = impl->Params();

	if ( canon_args->NumFields() != impl_args->NumFields() )
		return false;

	for ( auto i = 0; i < canon_args->NumFields(); ++i )
		if ( ! same_type(canon_args->GetFieldType(i), impl_args->GetFieldType(i)) )
			return false;

	return true;
	}

void begin_func(IDPtr id, const char* module_name,
                FunctionFlavor flavor, bool is_redef,
                FuncTypePtr t,
                std::unique_ptr<std::vector<AttrPtr>> attrs)
	{
	if ( flavor == FUNC_FLAVOR_EVENT )
		{
		const auto& yt = t->Yield();

		if ( yt && yt->Tag() != TYPE_VOID )
			id->Error("event cannot yield a value", t.get());

		t->ClearYieldType(flavor);
		}

	std::optional<FuncType::Prototype> prototype;

	if ( id->GetType() )
		{
		auto decl = id->GetType()->AsFuncType();
		prototype = func_type_check(decl, t.get());

		if ( prototype )
			{
			if ( decl->Flavor() == FUNC_FLAVOR_FUNCTION )
				{
				// If a previous declaration of the function had &default
				// params, automatically transfer any that are missing
				// (convenience so that implementations don't need to specify
				// the &default expression again).
				transfer_arg_defaults(prototype->args.get(), t->Params().get());
				}
			else
				{
				// Warn for trying to use &default parameters in hook/event
				// handler body when it already has a declaration since only
				// &default in the declaration has any effect.
				const auto& args = t->Params();

				for ( int i = 0; i < args->NumFields(); ++i )
					{
					auto f = args->FieldDecl(i);

					if ( f->attrs && f->attrs->Find(ATTR_DEFAULT) )
						{
						reporter->PushLocation(args->GetLocationInfo());
						reporter->Warning(
						    "&default on parameter '%s' has no effect (not a %s declaration)",
						    args->FieldName(i), t->FlavorString().data());
						reporter->PopLocation();
						}
					}
				}

			if ( prototype->deprecated )
				{
				if ( prototype->deprecation_msg.empty() )
					t->Warn(util::fmt("use of deprecated '%s' prototype", id->Name()),
					        prototype->args.get(), true);
				else
					t->Warn(util::fmt("use of deprecated '%s' prototype: %s",
					                  id->Name(), prototype->deprecation_msg.data()),
					        prototype->args.get(), true);
				}
			}
		else
			{
			// Allow renaming arguments, but only for the canonical
			// prototypes of hooks/events.
			if ( canonical_arg_types_match(decl, t.get()) )
				prototype = decl->Prototypes()[0];
			else
				t->Error("use of undeclared alternate prototype", id.get());
			}
		}

	else if ( is_redef )
		id->Error("redef of not-previously-declared value");

	if ( id->HasVal() )
		{
		FunctionFlavor id_flavor = id->GetVal()->AsFunc()->Flavor();

		if ( id_flavor != flavor )
			id->Error("inconsistent function flavor", t.get());

		switch ( id_flavor ) {

		case FUNC_FLAVOR_EVENT:
		case FUNC_FLAVOR_HOOK:
			if ( is_redef )
				// Clear out value so it will be replaced.
				id->SetVal(nullptr);
			break;

		case FUNC_FLAVOR_FUNCTION:
			if ( ! id->IsRedefinable() )
				id->Error("already defined");
			break;

		default:
			reporter->InternalError("invalid function flavor");
			break;
		}
		}
	else
		id->SetType(t);

	const auto& args = t->Params();
	const auto& canon_args = id->GetType()->AsFuncType()->Params();

	push_scope(std::move(id), std::move(attrs));

	for ( int i = 0; i < canon_args->NumFields(); ++i )
		{
		TypeDecl* arg_i;
		bool hide = false;

		if ( prototype )
			{
			auto it = prototype->offsets.find(i);

			if ( it == prototype->offsets.end() )
				{
				// Alternate prototype hides this param
				hide = true;
				arg_i = canon_args->FieldDecl(i);
				}
			else
				{
				// Alternate prototype maps this param to another index
				arg_i = args->FieldDecl(it->second);
				}
			}
		else
			{
			if ( i < args->NumFields() )
				arg_i = args->FieldDecl(i);
			else
				break;
			}

		auto arg_id = lookup_ID(arg_i->id, module_name);

		if ( arg_id && ! arg_id->IsGlobal() )
			arg_id->Error("argument name used twice");

		const char* local_name = arg_i->id;

		if ( hide )
			// Note the illegal '-' in hidden name implies we haven't
			// clobbered any local variable names.
			local_name = util::fmt("%s-hidden", local_name);

		arg_id = install_ID(local_name, module_name, false, false);
		arg_id->SetType(arg_i->type);
		}

	if ( Attr* depr_attr = find_attr(current_scope()->Attrs().get(), ATTR_DEPRECATED) )
		current_scope()->GetID()->MakeDeprecated(depr_attr->GetExpr());
	}

class OuterIDBindingFinder : public TraversalCallback {
public:
	OuterIDBindingFinder(Scope* s)
		{
		scopes.emplace_back(s);
		}

	TraversalCode PreExpr(const Expr*) override;
	TraversalCode PostExpr(const Expr*) override;

	std::vector<Scope*> scopes;
	std::vector<const NameExpr*> outer_id_references;
};

TraversalCode OuterIDBindingFinder::PreExpr(const Expr* expr)
	{
	if ( expr->Tag() == EXPR_LAMBDA )
		{
		auto le = static_cast<const LambdaExpr*>(expr);
		scopes.emplace_back(le->GetScope());
		return TC_CONTINUE;
		}

	if ( expr->Tag() != EXPR_NAME )
		return TC_CONTINUE;

	auto* e = static_cast<const NameExpr*>(expr);

	if ( e->Id()->IsGlobal() )
		return TC_CONTINUE;

	for ( const auto& scope : scopes )
		if ( scope->Find(e->Id()->Name()) )
			// Shadowing is not allowed, so if it's found at inner scope, it's
			// not something we have to worry about also being at outer scope.
			return TC_CONTINUE;

	outer_id_references.push_back(e);
	return TC_CONTINUE;
	}

TraversalCode OuterIDBindingFinder::PostExpr(const Expr* expr)
	{
	if ( expr->Tag() == EXPR_LAMBDA )
		scopes.pop_back();

	return TC_CONTINUE;
	}

void end_func(StmtPtr body)
	{
	auto ingredients = std::make_unique<function_ingredients>(pop_scope(), std::move(body));

	if ( ingredients->id->HasVal() )
		ingredients->id->GetVal()->AsFunc()->AddBody(
			ingredients->body,
			ingredients->inits,
			ingredients->frame_size,
			ingredients->priority);
	else
		{
		auto f = make_intrusive<ScriptFunc>(
			ingredients->id,
			ingredients->body,
			ingredients->inits,
			ingredients->frame_size,
			ingredients->priority);

		ingredients->id->SetVal(make_intrusive<Val>(std::move(f)));
		ingredients->id->SetConst();
		}

	ingredients->id->GetVal()->AsFunc()->SetScope(ingredients->scope);
	// Note: ideally, something would take ownership of this memory until the
	// end of script execution, but that's essentially the same as the
	// lifetime of the process at the moment, so ok to "leak" it.
	ingredients.release();
	}

Val* internal_val(const char* name)
	{
	return id::find_val(name).get();
	}

IDPList gather_outer_ids(Scope* scope, Stmt* body)
	{
	OuterIDBindingFinder cb(scope);
	body->Traverse(&cb);

	IDPList idl ( cb.outer_id_references.size() );

	for ( size_t i = 0; i < cb.outer_id_references.size(); ++i )
		{
		auto id = cb.outer_id_references[i]->Id();

		if ( idl.is_member(id) )
			continue;

		idl.append(id);
		}

	return idl;
	}

Val* internal_const_val(const char* name)
	{
	return id::find_const(name).get();
	}

Val* opt_internal_val(const char* name)
	{
	const auto& id = lookup_ID(name, GLOBAL_MODULE_NAME);
	return id ? id->GetVal().get() : nullptr;
	}

double opt_internal_double(const char* name)
	{
	const auto& id = lookup_ID(name, GLOBAL_MODULE_NAME);
	if ( ! id ) return 0.0;
	const auto& v = id->GetVal();
	return v ? v->InternalDouble() : 0.0;
	}

bro_int_t opt_internal_int(const char* name)
	{
	const auto& id = lookup_ID(name, GLOBAL_MODULE_NAME);
	if ( ! id ) return 0;
	const auto& v = id->GetVal();
	return v ? v->InternalInt() : 0;
	}

bro_uint_t opt_internal_unsigned(const char* name)
	{
	const auto& id = lookup_ID(name, GLOBAL_MODULE_NAME);
	if ( ! id ) return 0;
	const auto& v = id->GetVal();
	return v ? v->InternalUnsigned() : 0;
	}

StringVal* opt_internal_string(const char* name)
	{
	const auto& id = lookup_ID(name, GLOBAL_MODULE_NAME);
	if ( ! id ) return nullptr;
	const auto& v = id->GetVal();
	return v ? v->AsStringVal() : nullptr;
	}

TableVal* opt_internal_table(const char* name)
	{
	const auto& id = lookup_ID(name, GLOBAL_MODULE_NAME);
	if ( ! id ) return nullptr;
	const auto& v = id->GetVal();
	return v ? v->AsTableVal() : nullptr;
	}

ListVal* internal_list_val(const char* name)
	{
	const auto& id = lookup_ID(name, GLOBAL_MODULE_NAME);
	if ( ! id )
		return nullptr;

	Val* v = id->GetVal().get();

	if ( v )
		{
		if ( v->GetType()->Tag() == TYPE_LIST )
			return (ListVal*) v;

		else if ( v->GetType()->IsSet() )
			{
			TableVal* tv = v->AsTableVal();
			auto lv = tv->ToPureListVal();
			return lv.release();
			}

		else
			reporter->InternalError("internal variable %s is not a list", name);
		}

	return nullptr;
	}

Type* internal_type(const char* name)
	{
	return id::find_type(name).get();
	}

Func* internal_func(const char* name)
	{
	const auto& v = id::find_val(name);

	if ( v )
		return v->AsFunc();
	else
		return nullptr;
	}

EventHandlerPtr internal_handler(const char* name)
	{
	return event_registry->Register(name);
	}

} // namespace zeek::detail<|MERGE_RESOLUTION|>--- conflicted
+++ resolved
@@ -207,11 +207,7 @@
 	id->SetType(t);
 
 	if ( attr )
-<<<<<<< HEAD
-		id->AddAttrs(make_intrusive<Attributes>(std::move(*attr), t, false, id->IsGlobal()));
-=======
-		id->AddAttrs(zeek::make_intrusive<zeek::detail::Attributes>(std::move(*attr), t, false, id->IsGlobal()), dt == VAR_REDEF);
->>>>>>> 9106f3f7
+		id->AddAttrs(make_intrusive<Attributes>(std::move(*attr), t, false, id->IsGlobal()), dt == VAR_REDEF);
 
 	if ( init )
 		{
