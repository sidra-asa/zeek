// A logger for (selective) debugging output. Only compiled in if DEBUG is
// defined.

#ifndef debug_logger_h
#define debug_logger_h

#ifdef DEBUG

#include <stdio.h>

// To add a new debugging stream, add a constant here as well as
// an entry to DebugLogger::streams in DebugLogger.cc.

enum DebugStream {
	DBG_SERIAL,	// Serialization
	DBG_RULES,	// Signature matching
	DBG_COMM,	// Remote communication
	DBG_STATE,	// StateAccess logging
	DBG_CHUNKEDIO,	// ChunkedIO logging
	DBG_COMPRESSOR,	// Connection compressor
	DBG_STRING,	// String code
	DBG_NOTIFIERS,	// Notifiers (see StateAccess.h)
	DBG_MAINLOOP,	// Main IOSource loop
	DBG_DPD,	// Dynamic application detection framework
	DBG_TM,		// Time-machine packet input via Brocolli
	DBG_LOGGING,	// Logging streams
<<<<<<< HEAD
=======
	DBG_INPUT,	// Input streams
>>>>>>> 5f5209fc
	DBG_THREADING,	// Threading system

	NUM_DBGS // Has to be last
};

#define DBG_LOG(args...) debug_logger.Log(args)
#define DBG_LOG_VERBOSE(args...) \
	if ( debug_logger.IsVerbose() ) \
		debug_logger.Log(args)
#define DBG_PUSH(stream) debug_logger.PushIndent(stream)
#define DBG_POP(stream) debug_logger.PopIndent(stream)

class DebugLogger {
public:
	// Output goes to stderr per default.
	DebugLogger(const char* filename = 0);
	~DebugLogger();

	void Log(DebugStream stream, const char* fmt, ...);

	void PushIndent(DebugStream stream)
		{ ++streams[int(stream)].indent; }
	void PopIndent(DebugStream stream)
		{ --streams[int(stream)].indent; }

	void EnableStream(DebugStream stream)
		{ streams[int(stream)].enabled = true; }
	void DisableStream(DebugStream stream)
		{ streams[int(stream)].enabled = false; }

	// Takes comma-seperated list of stream prefixes.
	void EnableStreams(const char* streams);

	bool IsEnabled(DebugStream stream) const
		{ return streams[int(stream)].enabled; }

	void SetVerbose(bool arg_verbose)	{ verbose = arg_verbose; }
	bool IsVerbose() const			{ return verbose; }

private:
	FILE* file;
	bool verbose;

	struct Stream {
		const char* prefix;
		int indent;
		bool enabled;
	};

	static Stream streams[NUM_DBGS];
};

extern DebugLogger debug_logger;

#else
#define DBG_LOG(args...)
#define DBG_LOG_VERBOSE(args...)
#define DBG_PUSH(stream)
#define DBG_POP(stream)
#endif

#endif<|MERGE_RESOLUTION|>--- conflicted
+++ resolved
@@ -24,10 +24,7 @@
 	DBG_DPD,	// Dynamic application detection framework
 	DBG_TM,		// Time-machine packet input via Brocolli
 	DBG_LOGGING,	// Logging streams
-<<<<<<< HEAD
-=======
 	DBG_INPUT,	// Input streams
->>>>>>> 5f5209fc
 	DBG_THREADING,	// Threading system
 
 	NUM_DBGS // Has to be last
