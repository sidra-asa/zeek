--- conflicted
+++ resolved
@@ -32,7 +32,6 @@
 		## Additional version string (e.g. "beta42")
 		addl:   string &optional;
 	} &log;
-<<<<<<< HEAD
 
 	type SoftwareDescription: record {
 		version:		Version;
@@ -40,23 +39,6 @@
 		unparsed_version:	string;
 	};
 
-	## Record that is used to add and log software information.
-	type Info: record {
-		## The time at which the software was first detected.
-		ts:               time &log &optional;
-		## The IP address detected running the software.
-		host:           addr &log;
-		## The Port on which the software is running. Only sensible for server software.
-		host_p:           port &log &optional;
-		## The transport protocol that is being used. Only sensible for server software.
-		proto:            transport_proto &log &optional;
-		## The type of software detected (e.g. WEB_SERVER)
-		software_type:    Type &log &default=UNKNOWN;
-		## Name of the software (e.g. Apache)
-		name:             string &log &optional;
-		## Version of the software
-		version:          Version &log &optional;
-=======
 	
 	## The record type that is used for representing and logging software.
 	type Info: record {
@@ -64,13 +46,14 @@
 		ts:               time &log;
 		## The IP address detected running the software.
 		host:             addr &log;
+		## The Port on which the software is running. Only sensible for server software.
+		host_p:           port &log &optional;
 		## The type of software detected (e.g. :bro:enum:`HTTP::SERVER`).
 		software_type:    Type &log &default=UNKNOWN;
 		## Name of the software (e.g. Apache).
 		name:             string &log;
 		## Version of the software.
 		version:          Version &log;
->>>>>>> 8eeb3712
 		## The full unparsed version string found because the version parsing 
 		## doesn't always work reliably in all cases and this acts as a 
 		## fallback in the logs.
@@ -85,13 +68,8 @@
 		## needs to happen in a specific way to the software.
 		force_log:        bool &default=F;
 	};
-<<<<<<< HEAD
-
-	## The hosts whose software should be detected and tracked.
-=======
 	
 	## Hosts whose software should be detected and tracked.
->>>>>>> 8eeb3712
 	## Choices are: LOCAL_HOSTS, REMOTE_HOSTS, ALL_HOSTS, NO_HOSTS
 	const asset_tracking = LOCAL_HOSTS &redef;
 	
@@ -110,26 +88,14 @@
 	## into a sensible :bro:type:`Software::Version` record.  There are 
 	## still many cases where scripts may have to have their own specific 
 	## version parsing though.
-<<<<<<< HEAD
-	global parse: function(unparsed_version: string): SoftwareDescription;
-
-	## Compare two versions.
-=======
 	##
 	## unparsed_version: The raw version string.
 	##
-	## host: The host where the software was discovered.
-	##
-	## software_type: The type of software.
-	##
 	## Returns: A complete record ready for the :bro:id:`Software::found` function.
-	global parse: function(unparsed_version: string,
-	                       host: addr,
-	                       software_type: Type): Info;
+	global parse: function(unparsed_version: string): SoftwareDescription;
 	
 	## Compare two version records.
 	## 
->>>>>>> 8eeb3712
 	## Returns:  -1 for v1 < v2, 0 for v1 == v2, 1 for v1 > v2.
 	##           If the numerical version numbers match, the addl string
 	##           is compared lexicographically.
