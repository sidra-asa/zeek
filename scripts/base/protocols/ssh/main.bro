<<<<<<< HEAD
@load base/frameworks/notice/main
@load base/utils/site
@load base/utils/thresholds
@load base/utils/conn-ids
=======
##! Base SSH analysis script.  The heuristic to blindly determine success or 
##! failure for SSH connections is implemented here.  At this time, it only
##! uses the size of the data being returned from the server to make the
##! heuristic determination about success of the connection.  
##! Requires that :bro:id:`use_conn_size_analyzer` is set to T!  The heuristic
##! is not attempted if the connection size analyzer isn't enabled.
>>>>>>> 423769c6

module SSH;

export {
	redef enum Log::ID += { SSH };

	type Info: record {
		ts:              time         &log;
		uid:             string       &log;
		id:              conn_id      &log;
		## Indicates if the login was heuristically guessed to be "success"
		## or "failure".
		status:          string       &log &optional;
		## Direction of the connection.  If the client was a local host 
		## logging into an external host, this would be OUTBOUD.  INBOUND
		## would be set for the opposite situation.
		# TODO: handle local-local and remote-remote better.
		direction:       Direction    &log &optional;
		## The software string given by the client.
		client:          string       &log &optional;
		## The software string given by the server.
		server:          string       &log &optional;
		## The amount of data returned from the server.  This is currently
		## the only measure of the success heuristic and it is logged to 
		## assist analysts looking at the logs to make their own determination
		## about the success on a case-by-case basis.
		resp_size:       count        &log &default=0;
		
		## Indicate if the SSH session is done being watched.
		done:            bool         &default=F;
	};
	
	## The size in bytes at which the SSH connection is presumed to be
	## successful.
	const authentication_data_size = 5500 &redef;
	
	## If true, we tell the event engine to not look at further data
	## packets after the initial SSH handshake. Helps with performance
	## (especially with large file transfers) but precludes some
	## kinds of analyses (e.g., tracking connection size).
	const skip_processing_after_detection = F &redef;
	
	## This event is generated when the heuristic thinks that a login
	## was successful.
	global heuristic_successful_login: event(c: connection);
	
	## This event is generated when the heuristic thinks that a login
	## failed.
	global heuristic_failed_login: event(c: connection);
	
	global log_ssh: event(rec: Info);
}

# Configure DPD and the packet filter
redef capture_filters += { ["ssh"] = "tcp port 22" };
redef dpd_config += { [ANALYZER_SSH] = [$ports = set(22/tcp)] };

redef record connection += {
	ssh: Info &optional;
};

event bro_init() &priority=5
{
	Log::create_stream(SSH, [$columns=Info, $ev=log_ssh]);
}

function set_session(c: connection)
	{
	if ( ! c?$ssh )
		{
		local info: Info;
		info$ts=network_time();
		info$uid=c$uid;
		info$id=c$id;
		c$ssh = info;
		}
	}

function check_ssh_connection(c: connection, done: bool)
	{
	# If done watching this connection, just return.
	if ( c$ssh$done )
		return;
	
	# If this is still a live connection and the byte count has not
	# crossed the threshold, just return and let the resheduled check happen later.
	if ( !done && c$resp$num_bytes_ip < authentication_data_size )
		return;

	# Make sure the server has sent back more than 50 bytes to filter out
	# hosts that are just port scanning.  Nothing is ever logged if the server
	# doesn't send back at least 50 bytes.
	if ( c$resp$num_bytes_ip < 50 )
		return;

	c$ssh$direction = Site::is_local_addr(c$id$orig_h) ? OUTBOUND : INBOUND;
	c$ssh$resp_size = c$resp$num_bytes_ip;
	
	if ( c$resp$num_bytes_ip < authentication_data_size )
		{
		c$ssh$status  = "failure";
		event SSH::heuristic_failed_login(c);
		}
	else
		{ 
		# presumed successful login
		c$ssh$status = "success";
		event SSH::heuristic_successful_login(c);
		}
	
	# Set the "done" flag to prevent the watching event from rescheduling
	# after detection is done.
	c$ssh$done=T;
	
	if ( skip_processing_after_detection )
		{
		# Stop watching this connection, we don't care about it anymore.
		skip_further_processing(c$id);
		set_record_packets(c$id, F);
		}
	}

event SSH::heuristic_successful_login(c: connection) &priority=-5
	{
	Log::write(SSH, c$ssh);
	}
event SSH::heuristic_failed_login(c: connection) &priority=-5
	{
	Log::write(SSH, c$ssh);
	}

event connection_state_remove(c: connection) &priority=-5
	{
	if ( c?$ssh )
		check_ssh_connection(c, T);
	}

event ssh_watcher(c: connection)
	{
	local id = c$id;
	# don't go any further if this connection is gone already!
	if ( ! connection_exists(id) )
		return;

	check_ssh_connection(c, F);
	if ( ! c$ssh$done )
		schedule +15secs { ssh_watcher(c) };
	}

event ssh_server_version(c: connection, version: string) &priority=5
	{
	set_session(c);
	c$ssh$server = version;
	}
	
event ssh_client_version(c: connection, version: string) &priority=5
	{
	set_session(c);
	c$ssh$client = version;
	
	# The heuristic detection for SSH relies on the ConnSize analyzer.
	# Don't do the heuristics if it's disabled.
	if ( use_conn_size_analyzer )
		schedule +15secs { ssh_watcher(c) };
	}<|MERGE_RESOLUTION|>--- conflicted
+++ resolved
@@ -1,16 +1,14 @@
-<<<<<<< HEAD
-@load base/frameworks/notice/main
-@load base/utils/site
-@load base/utils/thresholds
-@load base/utils/conn-ids
-=======
 ##! Base SSH analysis script.  The heuristic to blindly determine success or 
 ##! failure for SSH connections is implemented here.  At this time, it only
 ##! uses the size of the data being returned from the server to make the
 ##! heuristic determination about success of the connection.  
 ##! Requires that :bro:id:`use_conn_size_analyzer` is set to T!  The heuristic
 ##! is not attempted if the connection size analyzer isn't enabled.
->>>>>>> 423769c6
+
+@load base/frameworks/notice/main
+@load base/utils/site
+@load base/utils/thresholds
+@load base/utils/conn-ids
 
 module SSH;
 
