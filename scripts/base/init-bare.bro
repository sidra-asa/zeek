--- conflicted
+++ resolved
@@ -1269,11 +1269,7 @@
 	mobility: ip6_mobility_hdr &optional;
 };
 
-<<<<<<< HEAD
 ## A type alias for a vector of IPv6 extension headers.
-=======
-## A type alias for a vector of IPv6 extension headers
->>>>>>> 9a86a5e2
 type ip6_ext_hdr_chain: vector of ip6_ext_hdr;
 
 ## Values extracted from an IPv6 header.
